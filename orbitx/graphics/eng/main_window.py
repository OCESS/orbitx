--- conflicted
+++ resolved
@@ -2,20 +2,13 @@
 import tkinter.ttk
 import orbitx.graphics.eng.tkinter_widgets as cw
 from orbitx.graphics.eng.coolant_window import coolantPage
-<<<<<<< HEAD
-=======
 from orbitx.graphics.eng.grid_window import GridPage
->>>>>>> f0ea8f38
 from orbitx.data_structures import PhysicsState
 from orbitx.network import Request
 from PIL import Image, ImageTk
 from orbitx import strings
 
-<<<<<<< HEAD
-=======
 DIMENSIONS = "1280x1024"
-
->>>>>>> f0ea8f38
 
 # Main widget dictionary holds all objects in the gui
 widgets = {}
@@ -58,11 +51,6 @@
         self._main_tab = HabPage(self._tab_control)
         self._coolant_tab = coolantPage(self._tab_control)
         self._tab_control.add(self._main_tab, text='Main tab')
-<<<<<<< HEAD
-        self._tab_control.add(self._coolant_tab, text='Coolant tab')
-        self._tab_control.pack(side=tk.TOP, expand=True, fill=tk.BOTH)
-=======
->>>>>>> f0ea8f38
 
         # Add coolant tab
         self._coolant_tab = coolantPage(self._tab_control)
