--- conflicted
+++ resolved
@@ -69,79 +69,9 @@
             pos=self._obj.pos, xoffset=10, yoffset=10, border=4, font='sans',
             text=self._label_text(entity))
 
-<<<<<<< HEAD
         # The object is made smaller by greater values of this.
         # The use of _scale_factor is when OrbitX goes into map mode.
         self._scale_factor = 1
-=======
-    def draw_landing_graphic(self, entity: Entity) -> None:
-        log.info(f'drawing landing graphic for {entity.name}')
-        """Draw something that simulates a flat surface at near zoom levels."""
-
-        def graphic(size: float):
-            # Iterate over a list of Point 3-tuples, each representing the
-            # vertices of a triangle in the sphere segment.
-            vpython_tris = []
-            for tri in calc._build_sphere_segment_vertices(entity.r, size):
-                # TODO: we pick an ocean blue colour for Earth, but really we
-                # should find a better way to make the landing graphic not a
-                # hardcoded value after the demo.
-                vpython_verts = [vpython.vertex(
-                    pos=vpython.vector(*coord),
-                    color=(vpython.vector(0, 0.6, 0.8)
-                           if entity.name == EARTH else
-                           vpython.vector(0.5, 0.5, 0.5)))
-                    for coord in tri]
-                vpython_tris.append(vpython.triangle(vs=vpython_verts))
-            return vpython.compound(
-                vpython_tris,
-                opacity=0,
-                pos=self._obj.pos,
-                up=common.DEFAULT_UP)
-
-        # We have to have to sizes because we want our landing graphic to be
-        # visible at large zoom levels (the large one won't be, because vpython
-        # is weird like that), but also show a seamless transition to the
-        # planet (the small one will look like a line from a top-down view)
-        self._small_landing_graphic = graphic(5000)
-        self._large_landing_graphic = graphic(
-            entity.r * np.tan(np.degrees(30)))
-
-    def _update_landing_graphic(
-            self, graphic: vpython.compound,
-            entity: Entity, craft: Entity
-    ) -> None:
-        """Rotate the landing graphic to always be facing the Habitat.
-
-        The landing graphic has to be on the surface of the planet,
-        but also the part of the planet closest to the habitat."""
-        if graphic is None:
-            # We haven't drawn a landing graphic yet.
-            return
-
-        axis = vpython.vector(
-            craft.x - entity.x,
-            craft.y - entity.y,
-            0
-        )
-
-        graphic.axis = vpython.vector(-axis.y, axis.x, 0).norm()
-        graphic.pos = (
-                self._obj.pos + axis.norm() * (entity.r - graphic.width / 2)
-        )
-
-        # Make the graphic transparent when far, but opaque when close.
-        # This is a y = mx + b line, clamped to [0, 1]
-        slope = 1 / (self.LANDING_GRAPHIC_OPAQUE_ALTITUDE -
-                     self.LANDING_GRAPHIC_TRANSPARENT_ALTITUDE)
-        y_intercept = -slope * self.LANDING_GRAPHIC_TRANSPARENT_ALTITUDE
-        opacity = slope * (axis.mag - entity.r) + y_intercept
-        graphic.opacity = max(0, min(opacity, 1))
-        if graphic.opacity == 0:
-            graphic.visible = False
-        else:
-            graphic.visible = True
->>>>>>> 8da076fb
 
     def _show_hide_label(self) -> None:
         self._label.visible = not self._label.visible
