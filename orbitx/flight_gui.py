--- conflicted
+++ resolved
@@ -451,10 +451,7 @@
                 axis=self._ang_pos(planet.heading),
                 radius=planet.r / 2,
                 make_trail=False,
-<<<<<<< HEAD
                 retain=100,
-=======
->>>>>>> 50cb1a7d
                 shininess=0.1
             )
             obj.length = planet.r
@@ -468,10 +465,7 @@
                 up=self._vpython.vector(0, 0, 1),
                 radius=planet.r,
                 make_trail=False,
-<<<<<<< HEAD
                 retain=100,
-=======
->>>>>>> 50cb1a7d
                 shininess=0.1
             )
 
